# For more information on the content of this file,
# the developer documentation and the PyPA packaging documentation
# * https://packaging.python.org/en/latest/specifications/declaring-project-metadata/#declaring-project-metadata
# * The setuptools and setuptools_scm documentation for the respective sections
[build-system]
requires = ["setuptools>=65", "setuptools_scm[toml]>=6.2"]
build-backend = "setuptools.build_meta"

[project]
name = "ctapipe_io_zfits"

description = "ctapipe io plugin for reading data in zfits file (ACADA Rel 1 DL0, CTAO R1v1)"
readme = "README.md"
license = {text = "BSD-3-Clause"}
authors = [
    {name = "Maximilian Linhoff", email = "maximilian.linhoff@tu-dortmund.de"},
]
dynamic = ["version"]

requires-python = ">=3.10"
dependencies = [
    "numpy",
<<<<<<< HEAD
    "protozfits~=2.7",
    "ctapipe~=0.23.0",
=======
    "protozfits ~=2.7",
    "ctapipe >=0.23.0,<0.25.0a0",
>>>>>>> 1cffd4d5
]

[project.optional-dependencies]
test = [
  "pytest",
  "pytest-cov",
]
doc = [
  "sphinx",
  "numpydoc",
  "pydata-sphinx-theme",
]
dev = [
  "setuptools_scm",
  "pre-commit",
]

# we can use self-references to simplify all
all = [
  "ctapipe_io_zfits[test,doc,dev]",
]

[project.entry-points.ctapipe_io]
ProtozfitsDL0EventSource = "ctapipe_io_zfits.dl0:ProtozfitsDL0EventSource"


[project.urls]
repository = "https://github.com/cta-observatory/ctapipe_io_zfits"

[tool.setuptools.packages.find]
where = ["src"]
exclude = ["ctapipe_io_zfits._dev_version"]

[tool.setuptools.package-data]
ctapipe_io_zfits = ["resources/*"]

[tool.setuptools_scm]
write_to = 'src/ctapipe_io_zfits/_version.py'

[tool.ruff]
line-length = 88
target-version = "py310"


[tool.ruff.lint]
extend-select = [
    "I", # isort
    "N", # pep8 naming
    "D", # pydocstyle
    "NPY", # numpy
    "PT", # pytest
    "UP", # pyupgrade
    "COM", # flake8-commas
    "ISC", # implicit string concat rules
    "ICN", # import name conventions
    "G", # logging
    "B", # flake8-bugbear
]
ignore = [
    "COM812", # incompatible with ruff format
    "ISC001", # incompatible with ruff format
]

[tool.ruff.lint.pydocstyle]
convention = "numpy"

[tool.ruff.lint.per-file-ignores]
# no documentation linting for test files
"**/tests/**" = ["D"]
"**/tests_*.py" = ["D"]
"docs/conf.py" = ["D"]
"**/conftest.py" = ["D"]

[tool.ruff.format]
quote-style = "double"
indent-style = "space"
skip-magic-trailing-comma = false
line-ending = "auto"


[tool.repo-review]
select = ["PY", "PP", "PC"]
ignore = [
    "PY007", # we do not use tox for now
    "PC140", # mypy is not used
    "PC170", # pygrep is not used
    "PC180", # prettier is not used
    "PC111", # blacken-docs is not used
    "PC901", # no CI setup currently for updating pre-commit hooks
]


[tool.pytest.ini_options]
minversion = "7"
testpaths = ["src"]
log_cli_level = "INFO"
xfail_strict = true
# print summary of failed tests, force errors if settings are misspelled
addopts = ["-ra", "--strict-config", "--strict-markers"]
filterwarnings = [
    "error",
    "ignore:datetime.datetime.utcfromtimestamp\\(\\):DeprecationWarning",
]<|MERGE_RESOLUTION|>--- conflicted
+++ resolved
@@ -20,13 +20,8 @@
 requires-python = ">=3.10"
 dependencies = [
     "numpy",
-<<<<<<< HEAD
-    "protozfits~=2.7",
-    "ctapipe~=0.23.0",
-=======
     "protozfits ~=2.7",
     "ctapipe >=0.23.0,<0.25.0a0",
->>>>>>> 1cffd4d5
 ]
 
 [project.optional-dependencies]
